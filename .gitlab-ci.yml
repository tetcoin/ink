--- conflicted
+++ resolved
@@ -161,26 +161,24 @@
     - rustup show
     - bash --version
     - unset "CARGO_TARGET_DIR"
-<<<<<<< HEAD
-    - unset "CARGO_HOME"
     # debug
     # it might become llvm-tools soon
     - rustup component add llvm-tools-preview
-=======
->>>>>>> 01f987d7
     - cargo clean
   script:
     # RUSTFLAGS are the cause target cache can't be used here
     - cargo build --verbose --all-features --workspace
     - cargo test --verbose --all-features --no-fail-fast --workspace
     # coverage with branches
-    - grcov . --binary-path ./target/debug/ -s . -t lcov --branch --ignore-not-existing -o ./lcov-w-branch.info
+    - grcov . --binary-path ./target/debug/ --source-dir . --output-type lcov --branch
+        --ignore-not-existing --output-path ./lcov-w-branch.info
     # - grcov ./target -s . -t lcov --llvm --branch --ignore-not-existing --ignore "/*" --ignore "tests/*" -o lcov-w-branch.info
     # We'd like to not use a remote bash script for uploading the coverage reports,
     # however this job seems to be more tricky than we hoped.
     - bash <(curl -s https://codecov.io/bash) -t "$CODECOV_P_TOKEN" -f lcov-w-branch.info
     # lines coverage
-    - grcov . --binary-path ./target/debug/ -s . -t lcov --ignore-not-existing -o ./lcov-lines.info
+    - grcov . --binary-path ./target/debug/ --source-dir . --output-type lcov
+        --ignore-not-existing --output-path ./lcov-lines.info
     - bash <(curl -s https://codecov.io/bash) -f lcov-lines.info
 
 clippy-std:
